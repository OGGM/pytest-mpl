# Copyright (c) 2015, Thomas P. Robitaille
# All rights reserved.
#
# Redistribution and use in source and binary forms, with or without
# modification, are permitted provided that the following conditions are met:
#
# 1. Redistributions of source code must retain the above copyright notice,
# this list of conditions and the following disclaimer.
#
# 2. Redistributions in binary form must reproduce the above copyright notice,
# this list of conditions and the following disclaimer in the documentation
# and/or other materials provided with the distribution.
#
# THIS SOFTWARE IS PROVIDED BY THE COPYRIGHT HOLDERS AND CONTRIBUTORS "AS IS"
# AND ANY EXPRESS OR IMPLIED WARRANTIES, INCLUDING, BUT NOT LIMITED TO, THE
# IMPLIED WARRANTIES OF MERCHANTABILITY AND FITNESS FOR A PARTICULAR PURPOSE
# ARE DISCLAIMED. IN NO EVENT SHALL THE COPYRIGHT HOLDER OR CONTRIBUTORS BE
# LIABLE FOR ANY DIRECT, INDIRECT, INCIDENTAL, SPECIAL, EXEMPLARY, OR
# CONSEQUENTIAL DAMAGES (INCLUDING, BUT NOT LIMITED TO, PROCUREMENT OF
# SUBSTITUTE GOODS OR SERVICES; LOSS OF USE, DATA, OR PROFITS; OR BUSINESS
# INTERRUPTION) HOWEVER CAUSED AND ON ANY THEORY OF LIABILITY, WHETHER IN
# CONTRACT, STRICT LIABILITY, OR TORT (INCLUDING NEGLIGENCE OR OTHERWISE)
# ARISING IN ANY WAY OUT OF THE USE OF THIS SOFTWARE, EVEN IF ADVISED OF THE
# POSSIBILITY OF SUCH DAMAGE.

# The code below includes code adapted from WCSAxes, which is released
# under a 3-clause BSD license and can be found here:
#
#   https://github.com/astrofrog/wcsaxes

import io
import os
import json
import shutil
import hashlib
import inspect
import tempfile
import warnings
import contextlib
from pathlib import Path
from functools import wraps
from urllib.request import urlopen

import pytest

SHAPE_MISMATCH_ERROR = """Error: Image dimensions did not match.
  Expected shape: {expected_shape}
    {expected_path}
  Actual shape: {actual_shape}
    {actual_path}"""

HTML_INTRO = """
<!DOCTYPE html>
<html>
<head>
<style>
table, th, td {
    border: 1px solid black;
}
</style>
</head>
<body>
<h2>Image test comparison</h2>
<table>
  <tr>
    <th>Test Name</th>
    <th>Baseline image</th>
    <th>Diff</th>
    <th>New image</th>
  </tr>
"""


def _download_file(baseline, filename):
    # Note that baseline can be a comma-separated list of URLs that we can
    # then treat as mirrors
    for base_url in baseline.split(','):
        try:
            u = urlopen(base_url + filename)
            content = u.read()
        except Exception as e:
            warnings.warn('Downloading {0} failed: {1}'.format(base_url + filename, e))
        else:
            break
    else:
        raise Exception("Could not download baseline image from any of the "
                        "available URLs")
    result_dir = Path(tempfile.mkdtemp())
    filename = result_dir / 'downloaded'
    with open(str(filename), 'wb') as tmpfile:
        tmpfile.write(content)
    return Path(filename)


def _hash_file(in_stream):
    """
    Hashes an already opened file.
    """
    in_stream.seek(0)
    buf = in_stream.read()
    hasher = hashlib.sha256()
    hasher.update(buf)
    return hasher.hexdigest()


def pathify(path):
    """
    Remove non-path safe characters.
    """
    path = Path(path)
    ext = ''
    if path.suffixes[-1] == '.png':
        ext = '.png'
        path = str(path).split(ext)[0]
    path = str(path)
    path = path.replace('[', '_').replace(']', '_')
    path = path.replace('/', '_')
    if path.endswith('_'):
        path = path[:-1]
    return Path(path + ext)


def pytest_report_header(config, startdir):
    import matplotlib
    import matplotlib.ft2font
    return ["Matplotlib: {0}".format(matplotlib.__version__),
            "Freetype: {0}".format(matplotlib.ft2font.__freetype_version__)]


def pytest_addoption(parser):
    group = parser.getgroup("matplotlib image comparison")
    group.addoption('--mpl', action='store_true',
                    help="Enable comparison of matplotlib figures to reference files")
    group.addoption('--mpl-generate-path',
                    help="directory to generate reference images in, relative "
                    "to location where py.test is run", action='store')
    group.addoption('--mpl-generate-hash-library',
                    help="filepath to save a generated hash library, relative "
                    "to location where py.test is run", action='store')
    group.addoption('--mpl-baseline-path',
                    help="directory containing baseline images, relative to "
                    "location where py.test is run unless --mpl-baseline-relative is given. "
                    "This can also be a URL or a set of comma-separated URLs (in case "
                    "mirrors are specified)", action='store')
    group.addoption("--mpl-baseline-relative", help="interpret the baseline directory as "
                    "relative to the test location.", action="store_true")
    group.addoption('--mpl-hash-library',
                    help="json library of image hashes, relative to "
                    "location where py.test is run", action='store')
    group.addoption('--mpl-generate-summary', action='store',
                    help="Generate a summary report of any failed tests"
                    ", in --mpl-results-path. The type of the report should be "
                    "specified, the only format supported at the moment is `html`.")

    results_path_help = "directory for test results, relative to location where py.test is run"
    group.addoption('--mpl-results-path', help=results_path_help, action='store')
    parser.addini('mpl-results-path', help=results_path_help)

    results_always_help = "Always generate result images, not just for failed tests."
    group.addoption('--mpl-results-always', action='store_true',
                    help=results_always_help)
    parser.addini('mpl-results-always', help=results_always_help)

    parser.addini('mpl-use-full-test-name', help="use fully qualified test name as the filename.",
                  type='bool')


def pytest_configure(config):

    config.addinivalue_line('markers',
                            "mpl_image_compare: Compares matplotlib figures "
                            "against a baseline image")

    if (config.getoption("--mpl") or
            config.getoption("--mpl-generate-path") is not None or
            config.getoption("--mpl-generate-hash-library") is not None):

        baseline_dir = config.getoption("--mpl-baseline-path")
        generate_dir = config.getoption("--mpl-generate-path")
        generate_hash_lib = config.getoption("--mpl-generate-hash-library")
        results_dir = config.getoption("--mpl-results-path") or config.getini("mpl-results-path")
        hash_library = config.getoption("--mpl-hash-library")
        generate_summary = config.getoption("--mpl-generate-summary")
        results_always = config.getoption("--mpl-results-always") or config.getini("mpl-results-always")


        if config.getoption("--mpl-baseline-relative"):
            baseline_relative_dir = config.getoption("--mpl-baseline-path")
        else:
            baseline_relative_dir = None

        # Note that results_dir is an empty string if not specified
        if not results_dir:
            results_dir = None

        if generate_dir is not None:
            if baseline_dir is not None:
                warnings.warn("Ignoring --mpl-baseline-path since --mpl-generate-path is set")
            if results_dir is not None and generate_dir is not None:
                warnings.warn("Ignoring --mpl-result-path since --mpl-generate-path is set")

        if baseline_dir is not None and not baseline_dir.startswith(("https", "http")):
            baseline_dir = os.path.abspath(baseline_dir)
        if generate_dir is not None:
            baseline_dir = os.path.abspath(generate_dir)
        if results_dir is not None:
            results_dir = os.path.abspath(results_dir)

        config.pluginmanager.register(ImageComparison(config,
                                                      baseline_dir=baseline_dir,
                                                      baseline_relative_dir=baseline_relative_dir,
                                                      generate_dir=generate_dir,
                                                      results_dir=results_dir,
                                                      hash_library=hash_library,
                                                      generate_hash_library=generate_hash_lib,
                                                      generate_summary=generate_summary,
                                                      results_always=results_always))

    else:

        config.pluginmanager.register(FigureCloser(config))


@contextlib.contextmanager
def switch_backend(backend):
    import matplotlib
    import matplotlib.pyplot as plt
    prev_backend = matplotlib.get_backend().lower()
    if prev_backend != backend.lower():
        plt.switch_backend(backend)
        yield
        plt.switch_backend(prev_backend)
    else:
        yield


def close_mpl_figure(fig):
    "Close a given matplotlib Figure. Any other type of figure is ignored"

    import matplotlib.pyplot as plt
    from matplotlib.figure import Figure

    # We only need to close actual Matplotlib figure objects. If
    # we are dealing with a figure-like object that provides
    # savefig but is not a real Matplotlib object, we shouldn't
    # try closing it here.
    if isinstance(fig, Figure):
        plt.close(fig)


def get_marker(item, marker_name):
    if hasattr(item, 'get_closest_marker'):
        return item.get_closest_marker(marker_name)
    else:
        # "item.keywords.get" was deprecated in pytest 3.6
        # See https://docs.pytest.org/en/latest/mark.html#updating-code
        return item.keywords.get(marker_name)


def path_is_not_none(apath):
    return Path(apath) if apath is not None else apath


class ImageComparison:

    def __init__(self,
                 config,
                 baseline_dir=None,
                 baseline_relative_dir=None,
                 generate_dir=None,
                 results_dir=None,
                 hash_library=None,
                 generate_hash_library=None,
                 generate_summary=None,
                 results_always=False
                 ):
        self.config = config
        self.baseline_dir = baseline_dir
        self.baseline_relative_dir = path_is_not_none(baseline_relative_dir)
        self.generate_dir = path_is_not_none(generate_dir)
        self.results_dir = path_is_not_none(results_dir)
        self.hash_library = path_is_not_none(hash_library)
        self.generate_hash_library = path_is_not_none(generate_hash_library)
        if generate_summary and generate_summary.lower() not in ("html",):
            raise ValueError(f"The mpl summary type '{generate_summary}' is not supported.")
        self.generate_summary = generate_summary
        self.results_always = results_always

        # Generate the containing dir for all test results
        if not self.results_dir:
            self.results_dir = Path(tempfile.mkdtemp(dir=self.results_dir))
        self.results_dir.mkdir(parents=True, exist_ok=True)

        # We need global state to store all the hashes generated over the run
        self._generated_hash_library = {}
        self._test_results = {}

    def get_compare(self, item):
        """
        Return the mpl_image_compare marker for the given item.
        """
        return get_marker(item, 'mpl_image_compare')

    def generate_filename(self, item):
        """
        Given a pytest item, generate the figure filename.
        """
        if self.config.getini('mpl-use-full-test-name'):
            filename = self.generate_test_name(item) + '.png'
        else:
            compare = self.get_compare(item)
            # Find test name to use as plot name
            filename = compare.kwargs.get('filename', None)
            if filename is None:
                filename = item.name + '.png'

        filename = str(pathify(filename))
        return filename

    def generate_test_name(self, item):
        """
        Generate a unique name for the hash for this test.
        """
        return f"{item.module.__name__}.{item.name}"

    def make_test_results_dir(self, item):
        """
        Generate the directory to put the results in.
        """
        test_name = pathify(self.generate_test_name(item))
        results_dir = self.results_dir / test_name
        results_dir.mkdir(exist_ok=True, parents=True)
        return results_dir

    def baseline_directory_specified(self, item):
        """
        Returns `True` if a non-default baseline directory is specified.
        """
        compare = self.get_compare(item)
        item_baseline_dir = compare.kwargs.get('baseline_dir', None)
        return item_baseline_dir or self.baseline_dir or self.baseline_relative_dir

    def get_baseline_directory(self, item):
        """
        Return a full path to the baseline directory, either local or remote.

        Using the global and per-test configuration return the absolute
        baseline dir, if the baseline file is local else return base URL.
        """
        compare = self.get_compare(item)
        baseline_dir = compare.kwargs.get('baseline_dir', None)
        if baseline_dir is None:
            if self.baseline_dir is None:
                baseline_dir = Path(item.fspath).parent / 'baseline'
            else:
                if self.baseline_relative_dir:
                    # baseline dir is relative to the current test
                    baseline_dir = Path(item.fspath).parent / self.baseline_relative_dir
                else:
                    # baseline dir is relative to where pytest was run
                    baseline_dir = self.baseline_dir

        baseline_remote = (isinstance(baseline_dir, str) and  # noqa
                           baseline_dir.startswith(('http://', 'https://')))
        if not baseline_remote:
            return Path(item.fspath).parent / baseline_dir

        return baseline_dir

    def obtain_baseline_image(self, item, target_dir):
        """
        Copy the baseline image to our working directory.

        If the image is remote it is downloaded, if it is local it is copied to
        ensure it is kept in the event of a test failure.
        """
        filename = self.generate_filename(item)
        baseline_dir = self.get_baseline_directory(item)
        baseline_remote = (isinstance(baseline_dir, str) and  # noqa
                           baseline_dir.startswith(('http://', 'https://')))
        if baseline_remote:
            # baseline_dir can be a list of URLs when remote, so we have to
            # pass base and filename to download
            baseline_image = _download_file(baseline_dir, filename)
        else:
            baseline_image = (baseline_dir / filename).absolute()

        return baseline_image

    def generate_baseline_image(self, item, fig):
        """
        Generate reference figures.
        """
        compare = self.get_compare(item)
        savefig_kwargs = compare.kwargs.get('savefig_kwargs', {})

        if not os.path.exists(self.generate_dir):
            os.makedirs(self.generate_dir)

        fig.savefig(str((self.generate_dir / self.generate_filename(item)).absolute()),
                    **savefig_kwargs)

        close_mpl_figure(fig)

    def generate_image_hash(self, item, fig):
        """
        For a `matplotlib.figure.Figure`, returns the SHA256 hash as a hexadecimal
        string.
        """
        compare = self.get_compare(item)
        savefig_kwargs = compare.kwargs.get('savefig_kwargs', {})

        imgdata = io.BytesIO()

        fig.savefig(imgdata, **savefig_kwargs)

        out = _hash_file(imgdata)
        imgdata.close()

        close_mpl_figure(fig)
        return out

    def compare_image_to_baseline(self, item, fig, result_dir):
        """
        Compare a test image to a baseline image.
        """
        from matplotlib.image import imread
        from matplotlib.testing.compare import compare_images

        compare = self.get_compare(item)
        tolerance = compare.kwargs.get('tolerance', 2)
        savefig_kwargs = compare.kwargs.get('savefig_kwargs', {})

        baseline_image_ref = self.obtain_baseline_image(item, result_dir)

        test_image = (result_dir / "result.png").absolute()
        fig.savefig(str(test_image), **savefig_kwargs)

        if not os.path.exists(baseline_image_ref):
            return ("Image file not found for comparison test in: \n\t"
                    f"{self.get_baseline_directory(item)}\n"
                    "(This is expected for new tests.)\n"
                    "Generated Image: \n\t"
                    f"{test_image}")

        # distutils may put the baseline images in non-accessible places,
        # copy to our tmpdir to be sure to keep them in case of failure
        baseline_image = (result_dir / "baseline.png").absolute()
        shutil.copyfile(baseline_image_ref, baseline_image)

        # Compare image size ourselves since the Matplotlib
        # exception is a bit cryptic in this case and doesn't show
        # the filenames
        expected_shape = imread(str(baseline_image)).shape[:2]
        actual_shape = imread(str(test_image)).shape[:2]
        if expected_shape != actual_shape:
            return SHAPE_MISMATCH_ERROR.format(expected_path=baseline_image,
                                               expected_shape=expected_shape,
                                               actual_path=test_image,
                                               actual_shape=actual_shape)

        return compare_images(str(baseline_image), str(test_image), tol=tolerance)

    def load_hash_library(self, library_path):
        with open(str(library_path)) as fp:
            return json.load(fp)

    def compare_image_to_hash_library(self, item, fig, result_dir):
        new_test = False
        hash_comparison_pass = False
        baseline_image_path = None

        compare = self.get_compare(item)
        savefig_kwargs = compare.kwargs.get('savefig_kwargs', {})

        hash_library_filename = self.hash_library or compare.kwargs.get('hash_library', None)
        hash_library_filename = (Path(item.fspath).parent / hash_library_filename).absolute()

        if not Path(hash_library_filename).exists():
            pytest.fail(f"Can't find hash library at path {hash_library_filename}")

        hash_library = self.load_hash_library(hash_library_filename)
        hash_name = self.generate_test_name(item)

        test_hash = self.generate_image_hash(item, fig)

        if hash_name not in hash_library:
            new_test = True
            error_message = (f"Hash for test '{hash_name}' not found in {hash_library_filename}. "
                             f"Generated hash is {test_hash}.")


        # Save the figure for later summary (will be removed later if not needed)
        test_image = (result_dir / "result.png").absolute()
        fig.savefig(str(test_image), **savefig_kwargs)

        if not new_test:
            if test_hash == hash_library[hash_name]:
                hash_comparison_pass = True
            else:
                error_message = (f"Hash {test_hash} doesn't match hash "
                                f"{hash_library[hash_name]} in library "
                                f"{hash_library_filename} for test {hash_name}.")

        # If the compare has only been specified with hash and not baseline
        # dir, don't attempt to find a baseline image at the default path.
        if not hash_comparison_pass and not self.baseline_directory_specified(item) or new_test:
            return error_message

<<<<<<< HEAD
        # If this is not a new test try and get the baseline image.
        if not new_test:
            # Ignore Errors here as it's possible the reference image dosen't exist yet.
            try:
                baseline_image_path = self.obtain_baseline_image(item, result_dir)
                # Get the baseline and generate a diff image, always so that
                # --mpl-results-always can be respected.
                baseline_comparison = self.compare_image_to_baseline(item, fig, result_dir)
            except Exception as e:
                warnings.warn(str(e))

=======
>>>>>>> 63afd42b
        try:
            baseline_image_path = self.obtain_baseline_image(item, result_dir)
            baseline_image = baseline_image_path
            baseline_image = None if (baseline_image and not baseline_image.exists()) else baseline_image
        except Exception:
            baseline_image = None

        # If the hash comparison passes then return
        if hash_comparison_pass:
            return

        if baseline_image is None:
<<<<<<< HEAD
            error_message += f"\nUnable to find baseline image {baseline_image_path or ''}."
=======
            error_message += f"\nUnable to find baseline image for {item}."
>>>>>>> 63afd42b
            return error_message

        # Override the tolerance (if not explicitly set) to 0 as the hashes are not forgiving
        tolerance = compare.kwargs.get('tolerance', None)
        if not tolerance:
            compare.kwargs['tolerance'] = 0

        comparison_error = (baseline_comparison or
                            "\nHowever, the comparison to the baseline image succeeded.")

        return f"{error_message}\n{comparison_error}"

    def pytest_runtest_setup(self, item):  # noqa

        compare = self.get_compare(item)

        if compare is None:
            return

        import matplotlib.pyplot as plt
        try:
            from matplotlib.testing.decorators import remove_ticks_and_titles
        except ImportError:
            from matplotlib.testing.decorators import ImageComparisonTest as MplImageComparisonTest
            remove_ticks_and_titles = MplImageComparisonTest.remove_text

        style = compare.kwargs.get('style', 'classic')
        remove_text = compare.kwargs.get('remove_text', False)
        backend = compare.kwargs.get('backend', 'agg')

        original = item.function

        @wraps(item.function)
        def item_function_wrapper(*args, **kwargs):

            with plt.style.context(style, after_reset=True), switch_backend(backend):

                # Run test and get figure object
                if inspect.ismethod(original):  # method
                    # In some cases, for example if setup_method is used,
                    # original appears to belong to an instance of the test
                    # class that is not the same as args[0], and args[0] is the
                    # one that has the correct attributes set up from setup_method
                    # so we ignore original.__self__ and use args[0] instead.
                    fig = original.__func__(*args, **kwargs)
                else:  # function
                    fig = original(*args, **kwargs)

                if remove_text:
                    remove_ticks_and_titles(fig)

                test_name = self.generate_test_name(item)

                # What we do now depends on whether we are generating the
                # reference images or simply running the test.
                if self.generate_dir is not None:
                    self.generate_baseline_image(item, fig)
                    if self.generate_hash_library is None:
                        pytest.skip("Skipping test, since generating image.")

                if self.generate_hash_library is not None:
                    self._generated_hash_library[test_name] = self.generate_image_hash(item, fig)
                    pytest.skip("Skipping test as generating hash library.")

                # Only test figures if we are not generating hashes or images
                if self.generate_dir is None and self.generate_hash_library is None:
                    result_dir = self.make_test_results_dir(item)

                    # Compare to hash library
                    if self.hash_library or compare.kwargs.get('hash_library', None):
                        msg = self.compare_image_to_hash_library(item, fig, result_dir)

                    # Compare against a baseline if specified
                    else:
                        msg = self.compare_image_to_baseline(item, fig, result_dir)

                    close_mpl_figure(fig)

                    self._test_results[str(pathify(test_name))] = msg or True

                    if msg is None:
                        if not self.results_always:
                            shutil.rmtree(result_dir)
                    else:
                        pytest.fail(msg, pytrace=False)

                close_mpl_figure(fig)

        if item.cls is not None:
            setattr(item.cls, item.function.__name__, item_function_wrapper)
        else:
            item.obj = item_function_wrapper

    def generate_summary_html(self, dir_list):
        """
        Generate a simple HTML table of the failed test results
        """
        html_file = self.results_dir / 'fig_comparison.html'
        with open(html_file, 'w') as f:
            f.write(HTML_INTRO)

            for directory in dir_list:
                test_name = directory.parts[-1]
                test_result = 'passed' if self._test_results[test_name] is True else 'failed'
                f.write('<tr>'
                        f'<td>{test_name} ({test_result})\n'
                        f'<td><img src="{directory / "baseline.png"}"></td>\n'
                        f'<td><img src="{directory / "result-failed-diff.png"}"></td>\n'
                        f'<td><img src="{directory / "result.png"}"></td>\n'
                        '</tr>\n\n')

            f.write('</table>\n')
            f.write('</body>\n')
            f.write('</html>')

        return html_file

    def pytest_unconfigure(self, config):
        """
        Save out the hash library at the end of the run.
        """
        if self.generate_hash_library is not None:
            hash_library_path = Path(config.rootdir) / self.generate_hash_library
            hash_library_path.parent.mkdir(parents=True, exist_ok=True)
            with open(hash_library_path, "w") as fp:
                json.dump(self._generated_hash_library, fp, indent=2)

        if self.generate_summary and self.generate_summary.lower() == 'html':
            # Generate a list of test directories
            dir_list = [p.relative_to(self.results_dir)
                        for p in self.results_dir.iterdir() if p.is_dir()]
            html_summary = self.generate_summary_html(dir_list)
            print(f"A summary of the failed tests can be found at: {html_summary}")


class FigureCloser:
    """
    This is used in place of ImageComparison when the --mpl option is not used,
    to make sure that we still close figures returned by tests.
    """

    def __init__(self, config):
        self.config = config

    def pytest_runtest_setup(self, item):

        compare = get_marker(item, 'mpl_image_compare')

        if compare is None:
            return

        original = item.function

        @wraps(item.function)
        def item_function_wrapper(*args, **kwargs):

            if inspect.ismethod(original):  # method
                fig = original.__func__(*args, **kwargs)
            else:  # function
                fig = original(*args, **kwargs)

            close_mpl_figure(fig)

        if item.cls is not None:
            setattr(item.cls, item.function.__name__, item_function_wrapper)
        else:
            item.obj = item_function_wrapper<|MERGE_RESOLUTION|>--- conflicted
+++ resolved
@@ -499,45 +499,33 @@
                 hash_comparison_pass = True
             else:
                 error_message = (f"Hash {test_hash} doesn't match hash "
-                                f"{hash_library[hash_name]} in library "
-                                f"{hash_library_filename} for test {hash_name}.")
+                                 f"{hash_library[hash_name]} in library "
+                                 f"{hash_library_filename} for test {hash_name}.")
 
         # If the compare has only been specified with hash and not baseline
         # dir, don't attempt to find a baseline image at the default path.
         if not hash_comparison_pass and not self.baseline_directory_specified(item) or new_test:
             return error_message
 
-<<<<<<< HEAD
         # If this is not a new test try and get the baseline image.
         if not new_test:
             # Ignore Errors here as it's possible the reference image dosen't exist yet.
             try:
                 baseline_image_path = self.obtain_baseline_image(item, result_dir)
+                baseline_image = baseline_image_path
+                baseline_image = None if (baseline_image and not baseline_image.exists()) else baseline_image
                 # Get the baseline and generate a diff image, always so that
                 # --mpl-results-always can be respected.
                 baseline_comparison = self.compare_image_to_baseline(item, fig, result_dir)
-            except Exception as e:
-                warnings.warn(str(e))
-
-=======
->>>>>>> 63afd42b
-        try:
-            baseline_image_path = self.obtain_baseline_image(item, result_dir)
-            baseline_image = baseline_image_path
-            baseline_image = None if (baseline_image and not baseline_image.exists()) else baseline_image
-        except Exception:
-            baseline_image = None
+            except Exception as baseline_error:
+                baseline_image = None
 
         # If the hash comparison passes then return
         if hash_comparison_pass:
             return
 
         if baseline_image is None:
-<<<<<<< HEAD
-            error_message += f"\nUnable to find baseline image {baseline_image_path or ''}."
-=======
-            error_message += f"\nUnable to find baseline image for {item}."
->>>>>>> 63afd42b
+            error_message += f"\nUnable to find baseline image for {item}.\n{baseline_error}"
             return error_message
 
         # Override the tolerance (if not explicitly set) to 0 as the hashes are not forgiving
